<script lang="ts">
	import { v4 as uuidv4 } from 'uuid';
	import { toast } from 'svelte-sonner';

	import { onMount, tick, getContext } from 'svelte';
	import { goto } from '$app/navigation';
	import { page } from '$app/stores';

	import {
		models,
		modelfiles,
		user,
		settings,
		chats,
		chatId,
		config,
		WEBUI_NAME,
		tags as _tags,
		showSidebar,
		type Model
	} from '$lib/stores';
	import { copyToClipboard, splitStream } from '$lib/utils';

	import { generateChatCompletion, cancelOllamaRequest } from '$lib/apis/ollama';
	import {
		addTagById,
		createNewChat,
		deleteTagById,
		getAllChatTags,
		getChatList,
		getTagsById,
		updateChatById
	} from '$lib/apis/chats';
	import { queryCollection, queryDoc } from '$lib/apis/rag';
	import { generateOpenAIChatCompletion, generateTitle } from '$lib/apis/openai';

	import MessageInput from '$lib/components/chat/MessageInput.svelte';
	import Messages from '$lib/components/chat/Messages.svelte';
	import ModelSelector from '$lib/components/chat/ModelSelector.svelte';
	import Navbar from '$lib/components/layout/Navbar.svelte';
	import { RAGTemplate } from '$lib/utils/rag';
	import { LITELLM_API_BASE_URL, OLLAMA_API_BASE_URL, OPENAI_API_BASE_URL } from '$lib/constants';
	import { WEBUI_BASE_URL } from '$lib/constants';
	import { createOpenAITextStream } from '$lib/apis/streaming';

	const i18n = getContext('i18n');

	let stopResponseFlag = false;
	let autoScroll = true;
	let processing = '';
	let messagesContainerElement: HTMLDivElement;
	let currentRequestId = null;

	let showModelSelector = true;

	let selectedModels = [''];
	let atSelectedModel: Model | undefined;

	let selectedModelfile = null;
	$: selectedModelfile =
		selectedModels.length === 1 &&
		$modelfiles.filter((modelfile) => modelfile.tagName === selectedModels[0]).length > 0
			? $modelfiles.filter((modelfile) => modelfile.tagName === selectedModels[0])[0]
			: null;

	let selectedModelfiles = {};
	$: selectedModelfiles = selectedModels.reduce((a, tagName, i, arr) => {
		const modelfile =
			$modelfiles.filter((modelfile) => modelfile.tagName === tagName)?.at(0) ?? undefined;

		return {
			...a,
			...(modelfile && { [tagName]: modelfile })
		};
	}, {});

	let chat = null;
	let tags = [];

	let title = '';
	let prompt = '';
	let files = [];
	let messages = [];
	let history = {
		messages: {},
		currentId: null
	};

	$: if (history.currentId !== null) {
		let _messages = [];

		let currentMessage = history.messages[history.currentId];
		while (currentMessage !== null) {
			_messages.unshift({ ...currentMessage });
			currentMessage =
				currentMessage.parentId !== null ? history.messages[currentMessage.parentId] : null;
		}
		messages = _messages;
	} else {
		messages = [];
	}

	onMount(async () => {
		await initNewChat();
	});

	//////////////////////////
	// Web functions
	//////////////////////////

	const initNewChat = async () => {
		if (currentRequestId !== null) {
			await cancelOllamaRequest(localStorage.token, currentRequestId);
			currentRequestId = null;
		}
		window.history.replaceState(history.state, '', `/`);
		await chatId.set('');

		autoScroll = true;

		title = '';
		messages = [];
		history = {
			messages: {},
			currentId: null
		};

		if ($page.url.searchParams.get('models')) {
			selectedModels = $page.url.searchParams.get('models')?.split(',');
		} else if ($settings?.models) {
			selectedModels = $settings?.models;
		} else if ($config?.default_models) {
			selectedModels = $config?.default_models.split(',');
		} else {
			selectedModels = [''];
		}

		if ($page.url.searchParams.get('q')) {
			prompt = $page.url.searchParams.get('q') ?? '';
			if (prompt) {
				await tick();
				submitPrompt(prompt);
			}
		}

		selectedModels = selectedModels.map((modelId) =>
			$models.map((m) => m.id).includes(modelId) ? modelId : ''
		);

		let _settings = JSON.parse(localStorage.getItem('settings') ?? '{}');
		settings.set({
			..._settings
		});

		const chatInput = document.getElementById('chat-textarea');
		setTimeout(() => chatInput?.focus(), 0);
	};

	const scrollToBottom = async () => {
		await tick();
		if (messagesContainerElement) {
			messagesContainerElement.scrollTop = messagesContainerElement.scrollHeight;
		}
	};

	//////////////////////////
	// Ollama functions
	//////////////////////////

	const submitPrompt = async (userPrompt, _user = null) => {
		console.log('submitPrompt', $chatId);

		selectedModels = selectedModels.map((modelId) =>
			$models.map((m) => m.id).includes(modelId) ? modelId : ''
		);

		if (selectedModels.includes('')) {
			toast.error($i18n.t('Model not selected'));
		} else if (messages.length != 0 && messages.at(-1).done != true) {
			// Response not done
			console.log('wait');
		} else if (
			files.length > 0 &&
			files.filter((file) => file.upload_status === false).length > 0
		) {
			// Upload not done
			toast.error(
				$i18n.t(
					`Oops! Hold tight! Your files are still in the processing oven. We're cooking them up to perfection. Please be patient and we'll let you know once they're ready.`
				)
			);
		} else {
			// Reset chat message textarea height
			document.getElementById('chat-textarea').style.height = '';

			// Create user message
			let userMessageId = uuidv4();
			let userMessage = {
				id: userMessageId,
				parentId: messages.length !== 0 ? messages.at(-1).id : null,
				childrenIds: [],
				role: 'user',
				user: _user ?? undefined,
				content: userPrompt,
				files: files.length > 0 ? files : undefined,
				timestamp: Math.floor(Date.now() / 1000) // Unix epoch
			};

			// Add message to history and Set currentId to messageId
			history.messages[userMessageId] = userMessage;
			history.currentId = userMessageId;

			// Append messageId to childrenIds of parent message
			if (messages.length !== 0) {
				history.messages[messages.at(-1).id].childrenIds.push(userMessageId);
			}

			// Wait until history/message have been updated
			await tick();

			// Create new chat if only one message in messages
			if (messages.length == 1) {
				if ($settings.saveChatHistory ?? true) {
					chat = await createNewChat(localStorage.token, {
						id: $chatId,
						title: $i18n.t('New Chat'),
						models: selectedModels,
						system: $settings.system ?? undefined,
						options: {
							...($settings.options ?? {})
						},
						messages: messages,
						history: history,
						tags: [],
						timestamp: Date.now()
					});
					await chats.set(await getChatList(localStorage.token));
					await chatId.set(chat.id);
				} else {
					await chatId.set('local');
				}
				await tick();
			}

			// Reset chat input textarea
			prompt = '';
			files = [];

			// Send prompt
			await sendPrompt(userPrompt, userMessageId);
		}
	};

	const sendPrompt = async (prompt, parentId) => {
		const _chatId = JSON.parse(JSON.stringify($chatId));

		await Promise.all(
			(atSelectedModel !== undefined ? [atSelectedModel.id] : selectedModels).map(
				async (modelId) => {
					console.log('modelId', modelId);
					const model = $models.filter((m) => m.id === modelId).at(0);

					if (model) {
						// If there are image files, check if model is vision capable
						const hasImages = messages.some((message) =>
							message.files?.some((file) => file.type === 'image')
						);
						if (hasImages && !(model.custom_info?.vision_capable ?? true)) {
							toast.error(
								$i18n.t('Model {{modelName}} is not vision capable', {
									modelName: model.custom_info?.name ?? model.name ?? model.id
								})
							);
						}

						// Create response message
						let responseMessageId = uuidv4();
						let responseMessage = {
							parentId: parentId,
							id: responseMessageId,
							childrenIds: [],
							role: 'assistant',
							content: '',
							model: model.id,
							modelName: model.custom_info?.name ?? model.name ?? model.id,
							timestamp: Math.floor(Date.now() / 1000) // Unix epoch
						};

						// Add message to history and Set currentId to messageId
						history.messages[responseMessageId] = responseMessage;
						history.currentId = responseMessageId;

						// Append messageId to childrenIds of parent message
						if (parentId !== null) {
							history.messages[parentId].childrenIds = [
								...history.messages[parentId].childrenIds,
								responseMessageId
							];
						}

						if (model?.external) {
							await sendPromptOpenAI(model, prompt, responseMessageId, _chatId);
						} else if (model) {
							await sendPromptOllama(model, prompt, responseMessageId, _chatId);
						}
					} else {
						toast.error($i18n.t(`Model {{modelId}} not found`, { modelId }));
					}
				}
			)
		);

		await chats.set(await getChatList(localStorage.token));
	};

	const sendPromptOllama = async (model, userPrompt, responseMessageId, _chatId) => {
		const modelName = model.custom_info?.name ?? model.name ?? model.id;
		model = model.id;
		const responseMessage = history.messages[responseMessageId];

		// Wait until history/message have been updated
		await tick();

		// Scroll down
		scrollToBottom();

		const messagesBody = [
			$settings.system
				? {
						role: 'system',
						content: $settings.system
				  }
				: undefined,
			...messages
		]
			.filter((message) => message)
			.map((message, idx, arr) => {
				// Prepare the base message object
				const baseMessage = {
					role: message.role,
					content: arr.length - 2 !== idx ? message.content : message?.raContent ?? message.content
				};

				// Extract and format image URLs if any exist
				const imageUrls = message.files
					?.filter((file) => file.type === 'image')
					.map((file) => file.url.slice(file.url.indexOf(',') + 1));

				// Add images array only if it contains elements
				if (imageUrls && imageUrls.length > 0 && message.role === 'user') {
					baseMessage.images = imageUrls;
				}

				return baseMessage;
			});

		let lastImageIndex = -1;

		// Find the index of the last object with images
		messagesBody.forEach((item, index) => {
			if (item.images) {
				lastImageIndex = index;
			}
		});

		// Remove images from all but the last one
		messagesBody.forEach((item, index) => {
			if (index !== lastImageIndex) {
				delete item.images;
			}
		});

		const docs = messages
			.filter((message) => message?.files ?? null)
			.map((message) =>
				message.files.filter((item) => item.type === 'doc' || item.type === 'collection')
			)
			.flat(1);

		const [res, controller] = await generateChatCompletion(localStorage.token, {
			model: model,
			messages: messagesBody,
			options: {
				...($settings.options ?? {}),
				stop:
					$settings?.options?.stop ?? undefined
						? $settings.options.stop.map((str) =>
								decodeURIComponent(JSON.parse('"' + str.replace(/\"/g, '\\"') + '"'))
						  )
						: undefined
			},
			format: $settings.requestFormat ?? undefined,
			keep_alive: $settings.keepAlive ?? undefined,
			docs: docs.length > 0 ? docs : undefined,
			citations: docs.length > 0
		});

		if (res && res.ok) {
			console.log('controller', controller);

			const reader = res.body
				.pipeThrough(new TextDecoderStream())
				.pipeThrough(splitStream('\n'))
				.getReader();

			while (true) {
				const { value, done } = await reader.read();
				if (done || stopResponseFlag || _chatId !== $chatId) {
					responseMessage.done = true;
					messages = messages;

					if (stopResponseFlag) {
						controller.abort('User: Stop Response');
						await cancelOllamaRequest(localStorage.token, currentRequestId);
					}

					currentRequestId = null;

					break;
				}

				try {
					let lines = value.split('\n');

					for (const line of lines) {
						if (line !== '') {
							console.log(line);
							let data = JSON.parse(line);

							if ('citations' in data) {
								responseMessage.citations = data.citations;
								continue;
							}

							if ('detail' in data) {
								throw data;
							}

							if ('id' in data) {
								console.log(data);
								currentRequestId = data.id;
							} else {
								if (data.done == false) {
									if (responseMessage.content == '' && data.message.content == '\n') {
										continue;
									} else {
										responseMessage.content += data.message.content;
										messages = messages;
									}
								} else {
									responseMessage.done = true;

									if (responseMessage.content == '') {
										responseMessage.error = true;
										responseMessage.content =
											'Oops! No text generated from Ollama, Please try again.';
									}

									responseMessage.context = data.context ?? null;
									responseMessage.info = {
										total_duration: data.total_duration,
										load_duration: data.load_duration,
										sample_count: data.sample_count,
										sample_duration: data.sample_duration,
										prompt_eval_count: data.prompt_eval_count,
										prompt_eval_duration: data.prompt_eval_duration,
										eval_count: data.eval_count,
										eval_duration: data.eval_duration
									};
									messages = messages;

									if ($settings.notificationEnabled && !document.hasFocus()) {
										const notification = new Notification(
											selectedModelfile
												? `${
														selectedModelfile.title.charAt(0).toUpperCase() +
														selectedModelfile.title.slice(1)
												  }`
												: `${model}`,
											{
												body: responseMessage.content,
												icon: selectedModelfile?.imageUrl ?? `${WEBUI_BASE_URL}/static/favicon.png`
											}
										);
									}

									if ($settings.responseAutoCopy) {
										copyToClipboard(responseMessage.content);
									}

									if ($settings.responseAutoPlayback) {
										await tick();
										document.getElementById(`speak-button-${responseMessage.id}`)?.click();
									}
								}
							}
						}
					}
				} catch (error) {
					console.log(error);
					if ('detail' in error) {
						toast.error(error.detail);
					}
					break;
				}

				if (autoScroll) {
					scrollToBottom();
				}
			}

			if ($chatId == _chatId) {
				if ($settings.saveChatHistory ?? true) {
					chat = await updateChatById(localStorage.token, _chatId, {
						messages: messages,
						history: history
					});
					await chats.set(await getChatList(localStorage.token));
				}
			}
		} else {
			if (res !== null) {
				const error = await res.json();
				console.log(error);
				if ('detail' in error) {
					toast.error(error.detail);
					responseMessage.content = error.detail;
				} else {
					toast.error(error.error);
					responseMessage.content = error.error;
				}
			} else {
				toast.error(
					$i18n.t(`Uh-oh! There was an issue connecting to {{provider}}.`, { provider: 'Ollama' })
				);
				responseMessage.content = $i18n.t(`Uh-oh! There was an issue connecting to {{provider}}.`, {
					provider: 'Ollama'
				});
			}

			responseMessage.error = true;
			responseMessage.content = $i18n.t(`Uh-oh! There was an issue connecting to {{provider}}.`, {
				provider: 'Ollama'
			});
			responseMessage.done = true;
			messages = messages;
		}

		stopResponseFlag = false;
		await tick();

		if (autoScroll) {
			scrollToBottom();
		}

		if (messages.length == 2 && messages.at(1).content !== '') {
			window.history.replaceState(history.state, '', `/c/${_chatId}`);
			const _title = await generateChatTitle(userPrompt);
			await setChatTitle(_chatId, _title);
		}
	};

	const sendPromptOpenAI = async (model, userPrompt, responseMessageId, _chatId) => {
		const responseMessage = history.messages[responseMessageId];

		const docs = messages
			.filter((message) => message?.files ?? null)
			.map((message) =>
				message.files.filter((item) => item.type === 'doc' || item.type === 'collection')
			)
			.flat(1);

		console.log(docs);

		scrollToBottom();

		try {
			const [res, controller] = await generateOpenAIChatCompletion(
				localStorage.token,
				{
					model: model.id,
					stream: true,
					messages: [
						$settings.system
							? {
									role: 'system',
									content: $settings.system
							  }
							: undefined,
						...messages
					]
						.filter((message) => message)
						.map((message, idx, arr) => ({
							role: message.role,
							...((message.files?.filter((file) => file.type === 'image').length > 0 ?? false) &&
							message.role === 'user'
								? {
										content: [
											{
												type: 'text',
												text:
													arr.length - 1 !== idx
														? message.content
														: message?.raContent ?? message.content
											},
											...message.files
												.filter((file) => file.type === 'image')
												.map((file) => ({
													type: 'image_url',
													image_url: {
														url: file.url
													}
												}))
										]
								  }
								: {
										content:
											arr.length - 1 !== idx
												? message.content
												: message?.raContent ?? message.content
								  })
						})),
					seed: $settings?.options?.seed ?? undefined,
					stop:
						$settings?.options?.stop ?? undefined
							? $settings.options.stop.map((str) =>
									decodeURIComponent(JSON.parse('"' + str.replace(/\"/g, '\\"') + '"'))
							  )
							: undefined,
					temperature: $settings?.options?.temperature ?? undefined,
					top_p: $settings?.options?.top_p ?? undefined,
					num_ctx: $settings?.options?.num_ctx ?? undefined,
					frequency_penalty: $settings?.options?.repeat_penalty ?? undefined,
					max_tokens: $settings?.options?.num_predict ?? undefined,
					docs: docs.length > 0 ? docs : undefined,
					citations: docs.length > 0
				},
				model?.source?.toLowerCase() === 'litellm'
					? `${LITELLM_API_BASE_URL}/v1`
					: `${OPENAI_API_BASE_URL}`
			);

			// Wait until history/message have been updated
			await tick();

			scrollToBottom();

			if (res && res.ok && res.body) {
				const textStream = await createOpenAITextStream(res.body, $settings.splitLargeChunks);

				for await (const update of textStream) {
					const { value, done, citations, error } = update;
					if (error) {
						await handleOpenAIError(error, null, model, responseMessage);
						break;
					}
					if (done || stopResponseFlag || _chatId !== $chatId) {
						responseMessage.done = true;
						messages = messages;

						if (stopResponseFlag) {
							controller.abort('User: Stop Response');
						}

						break;
					}

					if (citations) {
						responseMessage.citations = citations;
						continue;
					}

					if (responseMessage.content == '' && value == '\n') {
						continue;
					} else {
						responseMessage.content += value;
						messages = messages;
					}

					if ($settings.notificationEnabled && !document.hasFocus()) {
						const notification = new Notification(`OpenAI ${model}`, {
							body: responseMessage.content,
							icon: `${WEBUI_BASE_URL}/static/favicon.png`
						});
					}

					if ($settings.responseAutoCopy) {
						copyToClipboard(responseMessage.content);
					}

					if ($settings.responseAutoPlayback) {
						await tick();
						document.getElementById(`speak-button-${responseMessage.id}`)?.click();
					}

					if (autoScroll) {
						scrollToBottom();
					}
				}

				if ($chatId == _chatId) {
					if ($settings.saveChatHistory ?? true) {
						chat = await updateChatById(localStorage.token, _chatId, {
							messages: messages,
							history: history
						});
						await chats.set(await getChatList(localStorage.token));
					}
				}
			} else {
<<<<<<< HEAD
				toast.error(
					$i18n.t(`Uh-oh! There was an issue connecting to {{provider}}.`, {
						provider: model.custom_info?.name ?? model.name ?? model.id
					})
				);
				responseMessage.content = $i18n.t(`Uh-oh! There was an issue connecting to {{provider}}.`, {
					provider: model.custom_info?.name ?? model.name ?? model.id
				});
			}

			responseMessage.error = true;
			responseMessage.content = $i18n.t(`Uh-oh! There was an issue connecting to {{provider}}.`, {
				provider: model.custom_info?.name ?? model.name ?? model.id
			});
			responseMessage.done = true;
			messages = messages;
=======
				await handleOpenAIError(null, res, model, responseMessage);
			}
		} catch (error) {
			await handleOpenAIError(error, null, model, responseMessage);
>>>>>>> ba61f87a
		}
		messages = messages;

		stopResponseFlag = false;
		await tick();

		if (autoScroll) {
			scrollToBottom();
		}

		if (messages.length == 2) {
			window.history.replaceState(history.state, '', `/c/${_chatId}`);

			const _title = await generateChatTitle(userPrompt);
			await setChatTitle(_chatId, _title);
		}
	};

	const handleOpenAIError = async (error, res: Response | null, model, responseMessage) => {
		let errorMessage = '';
		let innerError;

		if (error) {
			innerError = error;
		} else if (res !== null) {
			innerError = await res.json();
		}
		console.error(innerError);
		if ('detail' in innerError) {
			toast.error(innerError.detail);
			errorMessage = innerError.detail;
		} else if ('error' in innerError) {
			if ('message' in innerError.error) {
				toast.error(innerError.error.message);
				errorMessage = innerError.error.message;
			} else {
				toast.error(innerError.error);
				errorMessage = innerError.error;
			}
		} else if ('message' in innerError) {
			toast.error(innerError.message);
			errorMessage = innerError.message;
		}

		responseMessage.error = true;
		responseMessage.content =
			$i18n.t(`Uh-oh! There was an issue connecting to {{provider}}.`, {
				provider: model.name ?? model.id
			}) +
			'\n' +
			errorMessage;
		responseMessage.done = true;

		messages = messages;
	};

	const stopResponse = () => {
		stopResponseFlag = true;
		console.log('stopResponse');
	};

	const regenerateResponse = async () => {
		console.log('regenerateResponse');
		if (messages.length != 0 && messages.at(-1).done == true) {
			messages.splice(messages.length - 1, 1);
			messages = messages;

			let userMessage = messages.at(-1);
			let userPrompt = userMessage.content;

			await sendPrompt(userPrompt, userMessage.id);
		}
	};

	const continueGeneration = async () => {
		console.log('continueGeneration');
		const _chatId = JSON.parse(JSON.stringify($chatId));

		if (messages.length != 0 && messages.at(-1).done == true) {
			const responseMessage = history.messages[history.currentId];
			responseMessage.done = false;
			await tick();

			const model = $models.filter((m) => m.id === responseMessage.model).at(0);

			if (model) {
				if (model?.external) {
					await sendPromptOpenAI(
						model,
						history.messages[responseMessage.parentId].content,
						responseMessage.id,
						_chatId
					);
				} else
					await sendPromptOllama(
						model,
						history.messages[responseMessage.parentId].content,
						responseMessage.id,
						_chatId
					);
			}
		} else {
			toast.error($i18n.t(`Model {{modelId}} not found`, { modelId }));
		}
	};

	const generateChatTitle = async (userPrompt) => {
		if ($settings?.title?.auto ?? true) {
			const model = $models.find((model) => model.id === selectedModels[0]);

			const titleModelId =
				model?.external ?? false
					? $settings?.title?.modelExternal ?? selectedModels[0]
					: $settings?.title?.model ?? selectedModels[0];
			const titleModel = $models.find((model) => model.id === titleModelId);

			console.log(titleModel);
			const title = await generateTitle(
				localStorage.token,
				$settings?.title?.prompt ??
					$i18n.t(
						"Create a concise, 3-5 word phrase as a header for the following query, strictly adhering to the 3-5 word limit and avoiding the use of the word 'title':"
					) + ' {{prompt}}',
				titleModelId,
				userPrompt,
				titleModel?.external ?? false
					? titleModel?.source?.toLowerCase() === 'litellm'
						? `${LITELLM_API_BASE_URL}/v1`
						: `${OPENAI_API_BASE_URL}`
					: `${OLLAMA_API_BASE_URL}/v1`
			);

			return title;
		} else {
			return `${userPrompt}`;
		}
	};

	const setChatTitle = async (_chatId, _title) => {
		if (_chatId === $chatId) {
			title = _title;
		}

		if ($settings.saveChatHistory ?? true) {
			chat = await updateChatById(localStorage.token, _chatId, { title: _title });
			await chats.set(await getChatList(localStorage.token));
		}
	};

	const getTags = async () => {
		return await getTagsById(localStorage.token, $chatId).catch(async (error) => {
			return [];
		});
	};

	const addTag = async (tagName) => {
		const res = await addTagById(localStorage.token, $chatId, tagName);
		tags = await getTags();

		chat = await updateChatById(localStorage.token, $chatId, {
			tags: tags
		});

		_tags.set(await getAllChatTags(localStorage.token));
	};

	const deleteTag = async (tagName) => {
		const res = await deleteTagById(localStorage.token, $chatId, tagName);
		tags = await getTags();

		chat = await updateChatById(localStorage.token, $chatId, {
			tags: tags
		});

		_tags.set(await getAllChatTags(localStorage.token));
	};
</script>

<svelte:head>
	<title>
		{title
			? `${title.length > 30 ? `${title.slice(0, 30)}...` : title} | ${$WEBUI_NAME}`
			: `${$WEBUI_NAME}`}
	</title>
</svelte:head>

<div
	class="min-h-screen max-h-screen {$showSidebar
		? 'md:max-w-[calc(100%-260px)]'
		: ''} w-full max-w-full flex flex-col"
>
	<Navbar
		{title}
		bind:selectedModels
		bind:showModelSelector
		shareEnabled={messages.length > 0}
		{chat}
		{initNewChat}
	/>
	<div class="flex flex-col flex-auto">
		<div
			class=" pb-2.5 flex flex-col justify-between w-full flex-auto overflow-auto h-0 max-w-full"
			id="messages-container"
			bind:this={messagesContainerElement}
			on:scroll={(e) => {
				autoScroll =
					messagesContainerElement.scrollHeight - messagesContainerElement.scrollTop <=
					messagesContainerElement.clientHeight + 5;
			}}
		>
			<div class=" h-full w-full flex flex-col pt-2 pb-4">
				<Messages
					chatId={$chatId}
					{selectedModels}
					{selectedModelfiles}
					{processing}
					bind:history
					bind:messages
					bind:autoScroll
					bind:prompt
					bottomPadding={files.length > 0}
					suggestionPrompts={selectedModelfile?.suggestionPrompts ??
						$config.default_prompt_suggestions}
					{sendPrompt}
					{continueGeneration}
					{regenerateResponse}
				/>
			</div>
		</div>
	</div>
</div>

<MessageInput
	bind:files
	bind:prompt
	bind:autoScroll
	bind:selectedModel={atSelectedModel}
	{messages}
	{submitPrompt}
	{stopResponse}
/><|MERGE_RESOLUTION|>--- conflicted
+++ resolved
@@ -708,29 +708,10 @@
 					}
 				}
 			} else {
-<<<<<<< HEAD
-				toast.error(
-					$i18n.t(`Uh-oh! There was an issue connecting to {{provider}}.`, {
-						provider: model.custom_info?.name ?? model.name ?? model.id
-					})
-				);
-				responseMessage.content = $i18n.t(`Uh-oh! There was an issue connecting to {{provider}}.`, {
-					provider: model.custom_info?.name ?? model.name ?? model.id
-				});
-			}
-
-			responseMessage.error = true;
-			responseMessage.content = $i18n.t(`Uh-oh! There was an issue connecting to {{provider}}.`, {
-				provider: model.custom_info?.name ?? model.name ?? model.id
-			});
-			responseMessage.done = true;
-			messages = messages;
-=======
 				await handleOpenAIError(null, res, model, responseMessage);
 			}
 		} catch (error) {
 			await handleOpenAIError(error, null, model, responseMessage);
->>>>>>> ba61f87a
 		}
 		messages = messages;
 
@@ -778,7 +759,7 @@
 		responseMessage.error = true;
 		responseMessage.content =
 			$i18n.t(`Uh-oh! There was an issue connecting to {{provider}}.`, {
-				provider: model.name ?? model.id
+				provider: model.custom_info?.name ?? model.name ?? model.id
 			}) +
 			'\n' +
 			errorMessage;
